
/* 
 * Common
 */

export interface FollowupPart {
    numMessages: number,
    descriptions: Array<{ title: string, desc: string }>,
}

export interface MsgPartConfig {
    version: string,
    revision: string,
    localCores: number,
    cwd: string,
    separator: string,
}

export interface GetConfigResponse {
    status: "ok",
    config: MsgPartConfig,
}

/*
 * Connection
 */

export enum ClusterTypes {
    LOCAL = "LOCAL",
    TCP = "TCP",
}

export const ClusterTypeMetadata: { [s: string]: { [s: string]: string } } = {
    [ClusterTypes.LOCAL]: {
        label: "Create local cluster",
    },
    [ClusterTypes.TCP]: {
        label: "Connect to cluster",
        helpText: "can be either local or remote, connection via TCP",
    }
}

export interface ConnectRequestLocalCluster {
    type: ClusterTypes.LOCAL,
    numWorkers?: number,
}

export interface ConnectRequestTCP {
    type: ClusterTypes.TCP,
    address: string,
}

export type ConnectRequestParams = ConnectRequestLocalCluster | ConnectRequestTCP

export interface ConnectRequest {
    connection: ConnectRequestParams
}

export type ConnectResponse = {
    status: "ok",
    connection: ConnectRequest,
} | {
    status: "disconnected",
    connection: {},
}

/*
 * Dataset
 */

export enum DatasetTypes {
    HDF5 = "HDF5",
    HDFS = "HDFS",
    RAW = "RAW",
    MIB = "MIB",
    BLO = "BLO",
    K2IS = "K2IS",
    SER = "SER",
    FRMS6 = "FRMS6",
    EMPAD = "EMPAD",
}

export interface DatasetParamsCommon {
    name: string,
}

export type DatasetParamsHDFS = {
    type: DatasetTypes.HDFS,
    path: string,
    tileshape: number[],
} & DatasetParamsCommon;

export type DatasetParamsHDF5 = {
    type: DatasetTypes.HDF5,
    path: string,
    ds_path: string,
    tileshape: number[],
} & DatasetParamsCommon

export type DatasetParamsRaw = {
    type: DatasetTypes.RAW,
    path: string,
    dtype: string,
    detector_size: number[],
    enable_direct: boolean,
    scan_size: number[],
    tileshape: number[],
} & DatasetParamsCommon

export type DatasetParamsMIB = {
    type: DatasetTypes.MIB,
    path: string,
    scan_size: number[],
    tileshape: number[],
} & DatasetParamsCommon

export type DatasetParamsBLO = {
    type: DatasetTypes.BLO,
    path: string,
    tileshape: number[],
} & DatasetParamsCommon

export type DatasetParamsK2IS = {
    type: DatasetTypes.K2IS,
    path: string,
} & DatasetParamsCommon

export type DatasetParamsSER = {
    type: DatasetTypes.SER,
    path: string,
} & DatasetParamsCommon

export type DatasetParamsFRMS6 = {
    type: DatasetTypes.FRMS6,
    path: string,
} & DatasetParamsCommon

export type DatasetParamsEMPAD = {
    type: DatasetTypes.EMPAD,
    path: string,
    scan_size: number[],
} & DatasetParamsCommon

export type DatasetFormParams = DatasetParamsHDF5 | DatasetParamsHDFS | DatasetParamsRaw | DatasetParamsMIB | DatasetParamsBLO | DatasetParamsK2IS | DatasetParamsSER | DatasetParamsFRMS6 | DatasetParamsEMPAD

export interface DatasetCreateParams {
    id: string,
    params: DatasetFormParams,
}

export enum DatasetStatus {
    OPEN = "OPEN",
    OPENING = "OPENING",
    DELETING = "DELETING",
}

export interface DiagElemMsg {
    name: string,
    value: string | DiagElemMsg[],
}

interface DatasetCommon {
    id: string,
    params: DatasetFormParams,
}

export type DatasetOpening = DatasetCommon & {
    status: DatasetStatus.OPENING,
}

export type DatasetDeleting = DatasetCommon & {
    status: DatasetStatus.DELETING,
}

export type DatasetOpen = DatasetCommon & {
    status: DatasetStatus.OPEN,
    params: {
        shape: number[],
    }
    diagnostics: DiagElemMsg[],
}

export type Dataset = DatasetOpening | DatasetOpen | DatasetDeleting;

export interface OpenDatasetRequest {
    dataset: DatasetCreateParams
}

export interface OpenDatasetResponseOk {
    status: "ok",
    dataset: string,  // TODO: uuid type?
    details: Dataset,
}

export interface OpenDatasetResponseError {
    status: "error",
    dataset: string,
    msg: string,
}

export type OpenDatasetResponse = OpenDatasetResponseOk | OpenDatasetResponseError

export interface DeleteDatasetResponse {
    status: "ok",
    dataset: string,
}

export interface DetectDatasetSuccessResponse {
    status: "ok",
    datasetParams: DatasetFormParams,
}

export interface DetectDatasetErrorResponse {
    status: "error",
    path: string,
    msg: string,
}

export type DetectDatasetResponse = DetectDatasetSuccessResponse | DetectDatasetErrorResponse;

export type MsgPartInitialDataset = DatasetOpen

// type alias to add client-side state to datasets
export type DatasetState = Dataset & {}

/*
 * Job
 */
export interface MsgPartJob {
    id: string,
    dataset: string,
}

export interface MaskDefRing {
    shape: "ring",
    cx: number,
    cy: number,
    ri: number,
    ro: number
}

export interface MaskDefDisk {
    shape: "disk",
    cx: number,
    cy: number,
    r: number,
}

export interface PointDef {
    shape: "point",
    cx: number,
    cy: number,
}

// TODO: shape doesn't really make sense here, needs to be restructured
export interface CenterOfMassParams {
    shape: "com",
    cx: number,
    cy: number,
    r: number,
}

export interface PickFrameParams {
    x: number,
    y: number,
}

export interface RadialFourierParams {
    shape: "radial_fourier",
    cx: number,
    cy: number,
    ri: number,
    ro: number,
    n_bins: number,
    max_order: number
}

<<<<<<< HEAD
export interface FFTParams{
    //shape: "fft_mask"
    rad_in:number,
    rad_out:number,
    real_rad:number,
    real_centerx:number,
    real_centery:number,//not a number?
}


=======
export type SumFrameParams = {} | {
    roi: {
        shape: "disk",
        cx: number,
        cy: number,
        r: number,
    }
}

>>>>>>> a34e75a3
export enum AnalysisTypes {
    APPLY_RING_MASK = "APPLY_RING_MASK",
    APPLY_DISK_MASK = "APPLY_DISK_MASK",
    APPLY_POINT_SELECTOR = "APPLY_POINT_SELECTOR",
    CENTER_OF_MASS = "CENTER_OF_MASS",
    SUM_FRAMES = "SUM_FRAMES",
    SUM_FRAMES_ROI = "SUM_FRAMES_ROI",
    PICK_FRAME = "PICK_FRAME",
<<<<<<< HEAD
    APPLY_FFT_MASK="APPLY_FFT_MASK",
    FFTSUM_FRAMES="FFTSUM_FRAMES",
=======
>>>>>>> a34e75a3
    RADIAL_FOURIER = "RADIAL_FOURIER",
}

export interface RingMaskDetails {
    type: AnalysisTypes.APPLY_RING_MASK,
    parameters: MaskDefRing,
    
}

export interface FFTDetails {
    type: AnalysisTypes.APPLY_FFT_MASK,
    parameters: FFTParams,
}

export interface DiskMaskDetails {
    type: AnalysisTypes.APPLY_DISK_MASK,
    parameters: MaskDefDisk,
}

export interface PointDefDetails {
    type: AnalysisTypes.APPLY_POINT_SELECTOR,
    parameters: PointDef,
}

export interface CenterOfMassDetails {
    type: AnalysisTypes.CENTER_OF_MASS,
    parameters: CenterOfMassParams,
}

export interface SumFramesDetails {
    type: AnalysisTypes.SUM_FRAMES,
    parameters: SumFrameParams
}

export interface FFTSumFramesDetails {
    type: AnalysisTypes.FFTSUM_FRAMES,
    parameters: {},
}

export interface PickFrameDetails {
    type: AnalysisTypes.PICK_FRAME,
    parameters: PickFrameParams,
}

export type AnalysisParameters = MaskDefRing | MaskDefDisk | CenterOfMassParams | PointDef | PickFrameParams | RadialFourierParams | FFTParams;
export type AnalysisDetails = RingMaskDetails | DiskMaskDetails | CenterOfMassDetails | PointDefDetails | SumFramesDetails | PickFrameDetails | FFTDetails | RadialFourierDetails | FFTSumFramesDetails;
export interface RadialFourierDetails {
    type: AnalysisTypes.RADIAL_FOURIER,
    parameters: RadialFourierParams,
}

export interface StartJobRequest {
    job: {
        dataset: string,
        analysis: AnalysisDetails,
    }
}

export interface StartJobResponse {
    status: "ok",
    job: string,
    details: MsgPartJob,
}

export interface CancelJobResponse {
    status: "ok",
    job: string,
}

/*
 * fs browser 
 */

// some named place, i.e. "Documents", "Home", ...
export interface FSPlace {
    title: string,
    path: string,
    key: string,
}

export interface DirectoryListingDetails {
    name: string,
    size: number,
    ctime: number,
    mtime: number,
    owner: string,
}

export interface DirectoryListingResponseOK {
    status: "ok",
    path: string,
    files: DirectoryListingDetails[],
    dirs: DirectoryListingDetails[],
    drives: string[],
    places: FSPlace[],
}

export interface DirectoryListingResponseError {
    status: "error",
    path: string,
    code: string,
    msg: string,
    alternative?: string,
}

export type DirectoryListingResponse = DirectoryListingResponseOK | DirectoryListingResponseError;<|MERGE_RESOLUTION|>--- conflicted
+++ resolved
@@ -275,18 +275,15 @@
     max_order: number
 }
 
-<<<<<<< HEAD
 export interface FFTParams{
-    //shape: "fft_mask"
     rad_in:number,
     rad_out:number,
     real_rad:number,
     real_centerx:number,
-    real_centery:number,//not a number?
-}
-
-
-=======
+    real_centery:number,
+}
+
+
 export type SumFrameParams = {} | {
     roi: {
         shape: "disk",
@@ -296,7 +293,6 @@
     }
 }
 
->>>>>>> a34e75a3
 export enum AnalysisTypes {
     APPLY_RING_MASK = "APPLY_RING_MASK",
     APPLY_DISK_MASK = "APPLY_DISK_MASK",
@@ -305,11 +301,8 @@
     SUM_FRAMES = "SUM_FRAMES",
     SUM_FRAMES_ROI = "SUM_FRAMES_ROI",
     PICK_FRAME = "PICK_FRAME",
-<<<<<<< HEAD
     APPLY_FFT_MASK="APPLY_FFT_MASK",
     FFTSUM_FRAMES="FFTSUM_FRAMES",
-=======
->>>>>>> a34e75a3
     RADIAL_FOURIER = "RADIAL_FOURIER",
 }
 
