--- conflicted
+++ resolved
@@ -1,18 +1,9 @@
-import * as React from "react";
 import { useSelector } from "react-redux";
 import { DatasetStatus } from "../../messages";
 import { RootReducer } from "../../store";
-<<<<<<< HEAD
-import { AnalysisState } from "../types";
-import CenterOfMassAnalysis from "./CenterOfMassAnalysis";
-import DiskMaskAnalysis from "./DiskMaskAnalysis";
-import FFTAnalysis from "./FFTAnalysis";
-import PointSelectionAnalysis from "./PointSelectionAnalysis";
-import RadialFourierAnalysis from "./RadialFourierAnalysis";
-import RingMaskAnalysis from "./RingMaskAnalysis";
-=======
 import { AnalysisMetadata, AnalysisState } from "../types";
->>>>>>> a34e75a3
+
+
 
 interface AnalysisDispatcherProps {
     analysis: AnalysisState,
@@ -25,31 +16,9 @@
         return null;
     }
 
-<<<<<<< HEAD
-    switch (analysis.mainAnalysisType) {
-        case AnalysisTypes.APPLY_RING_MASK: {
-            return <RingMaskAnalysis dataset={dataset} analysis={analysis} />;
-        }
-        case AnalysisTypes.APPLY_DISK_MASK: {
-            return <DiskMaskAnalysis dataset={dataset} analysis={analysis} />;
-        };
-        case AnalysisTypes.CENTER_OF_MASS: {
-            return <CenterOfMassAnalysis dataset={dataset} analysis={analysis} />;
-        }
-        case AnalysisTypes.APPLY_POINT_SELECTOR: {
-            return <PointSelectionAnalysis dataset={dataset} analysis={analysis} />
-        }
-        case AnalysisTypes.RADIAL_FOURIER: {
-            return <RadialFourierAnalysis dataset={dataset} analysis={analysis} />
-        }
-        case AnalysisTypes.APPLY_FFT_MASK: {
-            return <FFTAnalysis dataset={dataset} analysis={analysis}  />
-        }
-=======
     const AnalysisComponent = AnalysisMetadata[analysis.mainAnalysisType].component;
     if (!AnalysisComponent) {
         throw new Error("unknown analysis type");
->>>>>>> a34e75a3
     }
 
     return <AnalysisComponent dataset={dataset} analysis={analysis} />;
