--- conflicted
+++ resolved
@@ -117,33 +117,7 @@
     return mask
 
 
-<<<<<<< HEAD
-def rectangular(X, Y, Width, Height, imageSizeX, imageSizeY):
-    """
-    Make a rectangular mask as a 2D array of bool.
-
-    Parameters
-    ----------
-    X, Y : Corner coordinates
-        Centre point of the mask.
-    imageSizeX, imageSizeY : int
-        Size of the image to be masked.
-    Width, Height : Width and Height of the rectangle
-
-    Returns
-    -------
-    Numpy 2D Array
-        Array with the shape (imageSizeX, imageSizeY) with the mask.
-    """
-    bool_mask = np.zeros([imageSizeY, imageSizeX], dtype="bool")
-    bool_mask[int(Y):int(Y+Height), int(X):int(X+Width)] = 1
-    return bool_mask
-
-
-def ring(centerX, centerY, imageSizeX, imageSizeY, radius, radius_inner):
-=======
 def ring(centerX, centerY, imageSizeX, imageSizeY, radius, radius_inner, antialiased=False):
->>>>>>> 7da5db30
     """
     Make a ring mask as a double array.
 
